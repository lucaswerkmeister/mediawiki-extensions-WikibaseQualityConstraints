{
	"name": "wikibase/constraints",
	"type": "mediawiki-extension",
	"description": "Extension for WikibaseQuality to manage constraints in Wikibase.",
	"keywords": ["quality", "trust", "violation", "constraint", "wikibase", "wikidata"],
	"homepage": "https://www.mediawiki.org/wiki/WikidataQuality/",
	"license": "GPL-2.0+",
	"authors": [
		{
			"name": "BP2014N1"
		}
	],
	"support": {
		"issues": "https://phabricator.wikimedia.org/project/profile/1202/"
	},
	"repositories": [
		{
			"type": "git",
			"url": "https://gerrit.wikimedia.org/r/mediawiki/extensions/WikidataQuality"
		}
	],
	"require": {
		"php": ">=5.3.0",
		"composer/installers": "1.*,>=1.0.1",
		"wikibase/wikibase": "dev-master",
		"wikibase/data-model": "~2.6",
<<<<<<< HEAD
		"wikibase/quality": "dev-master"
=======
		"wikibase/quality": "1.x-dev"
>>>>>>> b6016a1b
	},
	"require-dev": {
		"phpunit/phpunit": "~4.5",
		"satooshi/php-coveralls": "dev-master"
	},
	"autoload": {
		"psr-4": {
			"WikidataQuality\\ConstraintReport\\": "includes/",
			"WikidataQuality\\ConstraintReport\\Specials\\": "specials/",
			"WikidataQuality\\ConstraintReport\\Tests\\": "tests/phpunit/"
		},
		"classmap": [
<<<<<<< HEAD
			"WikidataQualityConstraintsHooks.php"
		],
		"files": [
			"WikidataQualityConstraints.php"
=======
			"WikibaseQualityConstraintsHooks.php"
		],
		"files": [
			"WikibaseQualityConstraints.php"
>>>>>>> b6016a1b
		]
	}
}<|MERGE_RESOLUTION|>--- conflicted
+++ resolved
@@ -24,11 +24,7 @@
 		"composer/installers": "1.*,>=1.0.1",
 		"wikibase/wikibase": "dev-master",
 		"wikibase/data-model": "~2.6",
-<<<<<<< HEAD
 		"wikibase/quality": "dev-master"
-=======
-		"wikibase/quality": "1.x-dev"
->>>>>>> b6016a1b
 	},
 	"require-dev": {
 		"phpunit/phpunit": "~4.5",
@@ -41,17 +37,10 @@
 			"WikidataQuality\\ConstraintReport\\Tests\\": "tests/phpunit/"
 		},
 		"classmap": [
-<<<<<<< HEAD
-			"WikidataQualityConstraintsHooks.php"
-		],
-		"files": [
-			"WikidataQualityConstraints.php"
-=======
 			"WikibaseQualityConstraintsHooks.php"
 		],
 		"files": [
 			"WikibaseQualityConstraints.php"
->>>>>>> b6016a1b
 		]
 	}
 }